package keeper_test

import (
	"math/rand"
	"strings"
	"testing"
	"time"

	"github.com/stretchr/testify/require"
	abci "github.com/tendermint/tendermint/abci/types"

	"github.com/cosmos/cosmos-sdk/codec"
	"github.com/cosmos/cosmos-sdk/simapp"
	sdk "github.com/cosmos/cosmos-sdk/types"
	"github.com/cosmos/cosmos-sdk/x/gov/keeper"
	"github.com/cosmos/cosmos-sdk/x/gov/types"
)

const custom = "custom"

func getQueriedParams(t *testing.T, ctx sdk.Context, cdc *codec.LegacyAmino, querier sdk.Querier) (types.DepositParams, types.VotingParams, types.TallyParams) {
	query := abci.RequestQuery{
		Path: strings.Join([]string{custom, types.QuerierRoute, types.QueryParams, types.ParamDeposit}, "/"),
		Data: []byte{},
	}

	bz, err := querier(ctx, []string{types.QueryParams, types.ParamDeposit}, query)
	require.NoError(t, err)
	require.NotNil(t, bz)

	var depositParams types.DepositParams
	require.NoError(t, cdc.UnmarshalJSON(bz, &depositParams))

	query = abci.RequestQuery{
		Path: strings.Join([]string{custom, types.QuerierRoute, types.QueryParams, types.ParamVoting}, "/"),
		Data: []byte{},
	}

	bz, err = querier(ctx, []string{types.QueryParams, types.ParamVoting}, query)
	require.NoError(t, err)
	require.NotNil(t, bz)

	var votingParams types.VotingParams
	require.NoError(t, cdc.UnmarshalJSON(bz, &votingParams))

	query = abci.RequestQuery{
		Path: strings.Join([]string{custom, types.QuerierRoute, types.QueryParams, types.ParamTallying}, "/"),
		Data: []byte{},
	}

	bz, err = querier(ctx, []string{types.QueryParams, types.ParamTallying}, query)
	require.NoError(t, err)
	require.NotNil(t, bz)

	var tallyParams types.TallyParams
	require.NoError(t, cdc.UnmarshalJSON(bz, &tallyParams))

	return depositParams, votingParams, tallyParams
}

func getQueriedProposals(
	t *testing.T, ctx sdk.Context, cdc *codec.LegacyAmino, querier sdk.Querier,
	depositor, voter sdk.AccAddress, status types.ProposalStatus, page, limit int,
) []types.Proposal {

	query := abci.RequestQuery{
		Path: strings.Join([]string{custom, types.QuerierRoute, types.QueryProposals}, "/"),
		Data: cdc.MustMarshalJSON(types.NewQueryProposalsParams(page, limit, status, voter, depositor)),
	}

	bz, err := querier(ctx, []string{types.QueryProposals}, query)
	require.NoError(t, err)
	require.NotNil(t, bz)

	var proposals types.Proposals
	require.NoError(t, cdc.UnmarshalJSON(bz, &proposals))

	return proposals
}

func getQueriedDeposit(t *testing.T, ctx sdk.Context, cdc *codec.LegacyAmino, querier sdk.Querier, proposalID uint64, depositor sdk.AccAddress) types.Deposit {
	query := abci.RequestQuery{
		Path: strings.Join([]string{custom, types.QuerierRoute, types.QueryDeposit}, "/"),
		Data: cdc.MustMarshalJSON(types.NewQueryDepositParams(proposalID, depositor)),
	}

	bz, err := querier(ctx, []string{types.QueryDeposit}, query)
	require.NoError(t, err)
	require.NotNil(t, bz)

	var deposit types.Deposit
	require.NoError(t, cdc.UnmarshalJSON(bz, &deposit))

	return deposit
}

func getQueriedDeposits(t *testing.T, ctx sdk.Context, cdc *codec.LegacyAmino, querier sdk.Querier, proposalID uint64) []types.Deposit {
	query := abci.RequestQuery{
		Path: strings.Join([]string{custom, types.QuerierRoute, types.QueryDeposits}, "/"),
		Data: cdc.MustMarshalJSON(types.NewQueryProposalParams(proposalID)),
	}

	bz, err := querier(ctx, []string{types.QueryDeposits}, query)
	require.NoError(t, err)
	require.NotNil(t, bz)

	var deposits []types.Deposit
	require.NoError(t, cdc.UnmarshalJSON(bz, &deposits))

	return deposits
}

func getQueriedVote(t *testing.T, ctx sdk.Context, cdc *codec.LegacyAmino, querier sdk.Querier, proposalID uint64, voter sdk.AccAddress) types.Vote {
	query := abci.RequestQuery{
		Path: strings.Join([]string{custom, types.QuerierRoute, types.QueryVote}, "/"),
		Data: cdc.MustMarshalJSON(types.NewQueryVoteParams(proposalID, voter)),
	}

	bz, err := querier(ctx, []string{types.QueryVote}, query)
	require.NoError(t, err)
	require.NotNil(t, bz)

	var vote types.Vote
	require.NoError(t, cdc.UnmarshalJSON(bz, &vote))

	return vote
}

func getQueriedVotes(t *testing.T, ctx sdk.Context, cdc *codec.LegacyAmino, querier sdk.Querier,
	proposalID uint64, page, limit int) []types.Vote {
	query := abci.RequestQuery{
		Path: strings.Join([]string{custom, types.QuerierRoute, types.QueryVote}, "/"),
		Data: cdc.MustMarshalJSON(types.NewQueryProposalVotesParams(proposalID, page, limit)),
	}

	bz, err := querier(ctx, []string{types.QueryVotes}, query)
	require.NoError(t, err)
	require.NotNil(t, bz)

	var votes []types.Vote
	require.NoError(t, cdc.UnmarshalJSON(bz, &votes))

	return votes
}

func TestQueries(t *testing.T) {
	app := simapp.Setup(false)
	ctx := app.BaseApp.NewContext(false, abci.Header{})
	legacyQuerierCdc := app.LegacyAmino()
	querier := keeper.NewQuerier(app.GovKeeper, legacyQuerierCdc)

	TestAddrs := simapp.AddTestAddrsIncremental(app, ctx, 2, sdk.NewInt(20000001))

	oneCoins := sdk.NewCoins(sdk.NewInt64Coin(sdk.DefaultBondDenom, 1))
	consCoins := sdk.NewCoins(sdk.NewCoin(sdk.DefaultBondDenom, sdk.TokensFromConsensusPower(10)))

	tp := TestProposal

	depositParams, _, _ := getQueriedParams(t, ctx, legacyQuerierCdc, querier)

	// TestAddrs[0] proposes (and deposits) proposals #1 and #2
	proposal1, err := app.GovKeeper.SubmitProposal(ctx, tp)
	require.NoError(t, err)
	deposit1 := types.NewDeposit(proposal1.ProposalId, TestAddrs[0], oneCoins)
	_, err = app.GovKeeper.AddDeposit(ctx, deposit1.ProposalId, deposit1.Depositor, deposit1.Amount)
	require.NoError(t, err)

	proposal1.TotalDeposit = proposal1.TotalDeposit.Add(deposit1.Amount...)

	proposal2, err := app.GovKeeper.SubmitProposal(ctx, tp)
	require.NoError(t, err)
	deposit2 := types.NewDeposit(proposal2.ProposalId, TestAddrs[0], consCoins)
	_, err = app.GovKeeper.AddDeposit(ctx, deposit2.ProposalId, deposit2.Depositor, deposit2.Amount)
	require.NoError(t, err)

	proposal2.TotalDeposit = proposal2.TotalDeposit.Add(deposit2.Amount...)

	// TestAddrs[1] proposes (and deposits) on proposal #3
	proposal3, err := app.GovKeeper.SubmitProposal(ctx, tp)
	require.NoError(t, err)
	deposit3 := types.NewDeposit(proposal3.ProposalId, TestAddrs[1], oneCoins)
	_, err = app.GovKeeper.AddDeposit(ctx, deposit3.ProposalId, deposit3.Depositor, deposit3.Amount)
	require.NoError(t, err)

	proposal3.TotalDeposit = proposal3.TotalDeposit.Add(deposit3.Amount...)

	// TestAddrs[1] deposits on proposals #2 & #3
	deposit4 := types.NewDeposit(proposal2.ProposalId, TestAddrs[1], depositParams.MinDeposit)
	_, err = app.GovKeeper.AddDeposit(ctx, deposit4.ProposalId, deposit4.Depositor, deposit4.Amount)
	require.NoError(t, err)

	proposal2.TotalDeposit = proposal2.TotalDeposit.Add(deposit4.Amount...)
	proposal2.Status = types.StatusVotingPeriod
	proposal2.VotingEndTime = proposal2.VotingEndTime.Add(types.DefaultPeriod)

	deposit5 := types.NewDeposit(proposal3.ProposalId, TestAddrs[1], depositParams.MinDeposit)
	_, err = app.GovKeeper.AddDeposit(ctx, deposit5.ProposalId, deposit5.Depositor, deposit5.Amount)
	require.NoError(t, err)

	proposal3.TotalDeposit = proposal3.TotalDeposit.Add(deposit5.Amount...)
	proposal3.Status = types.StatusVotingPeriod
	proposal3.VotingEndTime = proposal3.VotingEndTime.Add(types.DefaultPeriod)
	// total deposit of TestAddrs[1] on proposal #3 is worth the proposal deposit + individual deposit
	deposit5.Amount = deposit5.Amount.Add(deposit3.Amount...)

	// check deposits on proposal1 match individual deposits
<<<<<<< HEAD
	deposits := getQueriedDeposits(t, ctx, legacyQuerierCdc, querier, proposal1.ProposalID)
	require.Len(t, deposits, 1)
	require.Equal(t, deposit1, deposits[0])

	deposit := getQueriedDeposit(t, ctx, legacyQuerierCdc, querier, proposal1.ProposalID, TestAddrs[0])
	require.Equal(t, deposit1, deposit)

	// check deposits on proposal2 match individual deposits
	deposits = getQueriedDeposits(t, ctx, legacyQuerierCdc, querier, proposal2.ProposalID)
=======
	deposits := getQueriedDeposits(t, ctx, appCodec, querier, proposal1.ProposalId)
	require.Len(t, deposits, 1)
	require.Equal(t, deposit1, deposits[0])

	deposit := getQueriedDeposit(t, ctx, appCodec, querier, proposal1.ProposalId, TestAddrs[0])
	require.Equal(t, deposit1, deposit)

	// check deposits on proposal2 match individual deposits
	deposits = getQueriedDeposits(t, ctx, appCodec, querier, proposal2.ProposalId)
>>>>>>> f87624e9
	require.Len(t, deposits, 2)
	// NOTE order of deposits is determined by the addresses
	require.Equal(t, deposit2, deposits[0])
	require.Equal(t, deposit4, deposits[1])

	// check deposits on proposal3 match individual deposits
<<<<<<< HEAD
	deposits = getQueriedDeposits(t, ctx, legacyQuerierCdc, querier, proposal3.ProposalID)
	require.Len(t, deposits, 1)
	require.Equal(t, deposit5, deposits[0])

	deposit = getQueriedDeposit(t, ctx, legacyQuerierCdc, querier, proposal3.ProposalID, TestAddrs[1])
=======
	deposits = getQueriedDeposits(t, ctx, appCodec, querier, proposal3.ProposalId)
	require.Len(t, deposits, 1)
	require.Equal(t, deposit5, deposits[0])

	deposit = getQueriedDeposit(t, ctx, appCodec, querier, proposal3.ProposalId, TestAddrs[1])
>>>>>>> f87624e9
	require.Equal(t, deposit5, deposit)

	// Only proposal #1 should be in types.Deposit Period
	proposals := getQueriedProposals(t, ctx, legacyQuerierCdc, querier, nil, nil, types.StatusDepositPeriod, 1, 0)
	require.Len(t, proposals, 1)
	require.Equal(t, proposal1, proposals[0])

	// Only proposals #2 and #3 should be in Voting Period
	proposals = getQueriedProposals(t, ctx, legacyQuerierCdc, querier, nil, nil, types.StatusVotingPeriod, 1, 0)
	require.Len(t, proposals, 2)
	require.Equal(t, proposal2, proposals[0])
	require.Equal(t, proposal3, proposals[1])

	// Addrs[0] votes on proposals #2 & #3
	vote1 := types.NewVote(proposal2.ProposalId, TestAddrs[0], types.OptionYes)
	vote2 := types.NewVote(proposal3.ProposalId, TestAddrs[0], types.OptionYes)
	app.GovKeeper.SetVote(ctx, vote1)
	app.GovKeeper.SetVote(ctx, vote2)

	// Addrs[1] votes on proposal #3
	vote3 := types.NewVote(proposal3.ProposalId, TestAddrs[1], types.OptionYes)
	app.GovKeeper.SetVote(ctx, vote3)

	// Test query voted by TestAddrs[0]
	proposals = getQueriedProposals(t, ctx, legacyQuerierCdc, querier, nil, TestAddrs[0], types.StatusNil, 1, 0)
	require.Equal(t, proposal2, proposals[0])
	require.Equal(t, proposal3, proposals[1])

	// Test query votes on types.Proposal 2
<<<<<<< HEAD
	votes := getQueriedVotes(t, ctx, legacyQuerierCdc, querier, proposal2.ProposalID, 1, 0)
	require.Len(t, votes, 1)
	require.Equal(t, vote1, votes[0])

	vote := getQueriedVote(t, ctx, legacyQuerierCdc, querier, proposal2.ProposalID, TestAddrs[0])
	require.Equal(t, vote1, vote)

	// Test query votes on types.Proposal 3
	votes = getQueriedVotes(t, ctx, legacyQuerierCdc, querier, proposal3.ProposalID, 1, 0)
=======
	votes := getQueriedVotes(t, ctx, appCodec, querier, proposal2.ProposalId, 1, 0)
	require.Len(t, votes, 1)
	require.Equal(t, vote1, votes[0])

	vote := getQueriedVote(t, ctx, appCodec, querier, proposal2.ProposalId, TestAddrs[0])
	require.Equal(t, vote1, vote)

	// Test query votes on types.Proposal 3
	votes = getQueriedVotes(t, ctx, appCodec, querier, proposal3.ProposalId, 1, 0)
>>>>>>> f87624e9
	require.Len(t, votes, 2)
	require.Equal(t, vote2, votes[0])
	require.Equal(t, vote3, votes[1])

	// Test query all proposals
	proposals = getQueriedProposals(t, ctx, legacyQuerierCdc, querier, nil, nil, types.StatusNil, 1, 0)
	require.Equal(t, proposal1, proposals[0])
	require.Equal(t, proposal2, proposals[1])
	require.Equal(t, proposal3, proposals[2])

	// Test query voted by TestAddrs[1]
<<<<<<< HEAD
	proposals = getQueriedProposals(t, ctx, legacyQuerierCdc, querier, nil, TestAddrs[1], types.StatusNil, 1, 0)
	require.Equal(t, proposal3.ProposalID, proposals[0].ProposalID)

	// Test query deposited by TestAddrs[0]
	proposals = getQueriedProposals(t, ctx, legacyQuerierCdc, querier, TestAddrs[0], nil, types.StatusNil, 1, 0)
	require.Equal(t, proposal1.ProposalID, proposals[0].ProposalID)

	// Test query deposited by addr2
	proposals = getQueriedProposals(t, ctx, legacyQuerierCdc, querier, TestAddrs[1], nil, types.StatusNil, 1, 0)
	require.Equal(t, proposal2.ProposalID, proposals[0].ProposalID)
	require.Equal(t, proposal3.ProposalID, proposals[1].ProposalID)

	// Test query voted AND deposited by addr1
	proposals = getQueriedProposals(t, ctx, legacyQuerierCdc, querier, TestAddrs[0], TestAddrs[0], types.StatusNil, 1, 0)
	require.Equal(t, proposal2.ProposalID, proposals[0].ProposalID)
=======
	proposals = getQueriedProposals(t, ctx, appCodec, querier, nil, TestAddrs[1], types.StatusNil, 1, 0)
	require.Equal(t, proposal3.ProposalId, proposals[0].ProposalId)

	// Test query deposited by TestAddrs[0]
	proposals = getQueriedProposals(t, ctx, appCodec, querier, TestAddrs[0], nil, types.StatusNil, 1, 0)
	require.Equal(t, proposal1.ProposalId, proposals[0].ProposalId)

	// Test query deposited by addr2
	proposals = getQueriedProposals(t, ctx, appCodec, querier, TestAddrs[1], nil, types.StatusNil, 1, 0)
	require.Equal(t, proposal2.ProposalId, proposals[0].ProposalId)
	require.Equal(t, proposal3.ProposalId, proposals[1].ProposalId)

	// Test query voted AND deposited by addr1
	proposals = getQueriedProposals(t, ctx, appCodec, querier, TestAddrs[0], TestAddrs[0], types.StatusNil, 1, 0)
	require.Equal(t, proposal2.ProposalId, proposals[0].ProposalId)
>>>>>>> f87624e9
}

func TestPaginatedVotesQuery(t *testing.T) {
	app := simapp.Setup(false)
	ctx := app.BaseApp.NewContext(false, abci.Header{})
	legacyQuerierCdc := app.LegacyAmino()

	proposal := types.Proposal{
		ProposalId: 100,
		Status:     types.StatusVotingPeriod,
	}

	app.GovKeeper.SetProposal(ctx, proposal)

	votes := make([]types.Vote, 20)
	rand := rand.New(rand.NewSource(time.Now().UnixNano()))
	addr := make(sdk.AccAddress, 20)
	for i := range votes {
		rand.Read(addr)
		vote := types.Vote{
			ProposalId: proposal.ProposalId,
			Voter:      addr,
			Option:     types.OptionYes,
		}
		votes[i] = vote
		app.GovKeeper.SetVote(ctx, vote)
	}

	querier := keeper.NewQuerier(app.GovKeeper, legacyQuerierCdc)

	// keeper preserves consistent order for each query, but this is not the insertion order
	all := getQueriedVotes(t, ctx, legacyQuerierCdc, querier, proposal.ProposalId, 1, 0)
	require.Equal(t, len(all), len(votes))

	type testCase struct {
		description string
		page        int
		limit       int
		votes       []types.Vote
	}
	for _, tc := range []testCase{
		{
			description: "SkipAll",
			page:        2,
			limit:       len(all),
		},
		{
			description: "GetFirstChunk",
			page:        1,
			limit:       10,
			votes:       all[:10],
		},
		{
			description: "GetSecondsChunk",
			page:        2,
			limit:       10,
			votes:       all[10:],
		},
		{
			description: "InvalidPage",
			page:        -1,
		},
	} {
		tc := tc
		t.Run(tc.description, func(t *testing.T) {
			votes := getQueriedVotes(t, ctx, legacyQuerierCdc, querier, proposal.ProposalId, tc.page, tc.limit)
			require.Equal(t, len(tc.votes), len(votes))
			for i := range votes {
				require.Equal(t, tc.votes[i], votes[i])
			}
		})
	}
}<|MERGE_RESOLUTION|>--- conflicted
+++ resolved
@@ -204,46 +204,27 @@
 	deposit5.Amount = deposit5.Amount.Add(deposit3.Amount...)
 
 	// check deposits on proposal1 match individual deposits
-<<<<<<< HEAD
-	deposits := getQueriedDeposits(t, ctx, legacyQuerierCdc, querier, proposal1.ProposalID)
+
+	deposits := getQueriedDeposits(t, ctx, legacyQuerierCdc, querier, proposal1.ProposalId)
 	require.Len(t, deposits, 1)
 	require.Equal(t, deposit1, deposits[0])
 
-	deposit := getQueriedDeposit(t, ctx, legacyQuerierCdc, querier, proposal1.ProposalID, TestAddrs[0])
+	deposit := getQueriedDeposit(t, ctx, legacyQuerierCdc, querier, proposal1.ProposalId, TestAddrs[0])
 	require.Equal(t, deposit1, deposit)
 
 	// check deposits on proposal2 match individual deposits
-	deposits = getQueriedDeposits(t, ctx, legacyQuerierCdc, querier, proposal2.ProposalID)
-=======
-	deposits := getQueriedDeposits(t, ctx, appCodec, querier, proposal1.ProposalId)
-	require.Len(t, deposits, 1)
-	require.Equal(t, deposit1, deposits[0])
-
-	deposit := getQueriedDeposit(t, ctx, appCodec, querier, proposal1.ProposalId, TestAddrs[0])
-	require.Equal(t, deposit1, deposit)
-
-	// check deposits on proposal2 match individual deposits
-	deposits = getQueriedDeposits(t, ctx, appCodec, querier, proposal2.ProposalId)
->>>>>>> f87624e9
+	deposits = getQueriedDeposits(t, ctx, legacyQuerierCdc, querier, proposal2.ProposalId)
 	require.Len(t, deposits, 2)
 	// NOTE order of deposits is determined by the addresses
 	require.Equal(t, deposit2, deposits[0])
 	require.Equal(t, deposit4, deposits[1])
 
 	// check deposits on proposal3 match individual deposits
-<<<<<<< HEAD
-	deposits = getQueriedDeposits(t, ctx, legacyQuerierCdc, querier, proposal3.ProposalID)
+	deposits = getQueriedDeposits(t, ctx, legacyQuerierCdc, querier, proposal3.ProposalId)
 	require.Len(t, deposits, 1)
 	require.Equal(t, deposit5, deposits[0])
 
-	deposit = getQueriedDeposit(t, ctx, legacyQuerierCdc, querier, proposal3.ProposalID, TestAddrs[1])
-=======
-	deposits = getQueriedDeposits(t, ctx, appCodec, querier, proposal3.ProposalId)
-	require.Len(t, deposits, 1)
-	require.Equal(t, deposit5, deposits[0])
-
-	deposit = getQueriedDeposit(t, ctx, appCodec, querier, proposal3.ProposalId, TestAddrs[1])
->>>>>>> f87624e9
+	deposit = getQueriedDeposit(t, ctx, legacyQuerierCdc, querier, proposal3.ProposalId, TestAddrs[1])
 	require.Equal(t, deposit5, deposit)
 
 	// Only proposal #1 should be in types.Deposit Period
@@ -273,27 +254,15 @@
 	require.Equal(t, proposal3, proposals[1])
 
 	// Test query votes on types.Proposal 2
-<<<<<<< HEAD
-	votes := getQueriedVotes(t, ctx, legacyQuerierCdc, querier, proposal2.ProposalID, 1, 0)
+	votes := getQueriedVotes(t, ctx, legacyQuerierCdc, querier, proposal2.ProposalId, 1, 0)
 	require.Len(t, votes, 1)
 	require.Equal(t, vote1, votes[0])
 
-	vote := getQueriedVote(t, ctx, legacyQuerierCdc, querier, proposal2.ProposalID, TestAddrs[0])
+	vote := getQueriedVote(t, ctx, legacyQuerierCdc, querier, proposal2.ProposalId, TestAddrs[0])
 	require.Equal(t, vote1, vote)
 
 	// Test query votes on types.Proposal 3
-	votes = getQueriedVotes(t, ctx, legacyQuerierCdc, querier, proposal3.ProposalID, 1, 0)
-=======
-	votes := getQueriedVotes(t, ctx, appCodec, querier, proposal2.ProposalId, 1, 0)
-	require.Len(t, votes, 1)
-	require.Equal(t, vote1, votes[0])
-
-	vote := getQueriedVote(t, ctx, appCodec, querier, proposal2.ProposalId, TestAddrs[0])
-	require.Equal(t, vote1, vote)
-
-	// Test query votes on types.Proposal 3
-	votes = getQueriedVotes(t, ctx, appCodec, querier, proposal3.ProposalId, 1, 0)
->>>>>>> f87624e9
+	votes = getQueriedVotes(t, ctx, legacyQuerierCdc, querier, proposal3.ProposalId, 1, 0)
 	require.Len(t, votes, 2)
 	require.Equal(t, vote2, votes[0])
 	require.Equal(t, vote3, votes[1])
@@ -305,39 +274,21 @@
 	require.Equal(t, proposal3, proposals[2])
 
 	// Test query voted by TestAddrs[1]
-<<<<<<< HEAD
 	proposals = getQueriedProposals(t, ctx, legacyQuerierCdc, querier, nil, TestAddrs[1], types.StatusNil, 1, 0)
-	require.Equal(t, proposal3.ProposalID, proposals[0].ProposalID)
+	require.Equal(t, proposal3.ProposalId, proposals[0].ProposalId)
 
 	// Test query deposited by TestAddrs[0]
 	proposals = getQueriedProposals(t, ctx, legacyQuerierCdc, querier, TestAddrs[0], nil, types.StatusNil, 1, 0)
-	require.Equal(t, proposal1.ProposalID, proposals[0].ProposalID)
+	require.Equal(t, proposal1.ProposalId, proposals[0].ProposalId)
 
 	// Test query deposited by addr2
 	proposals = getQueriedProposals(t, ctx, legacyQuerierCdc, querier, TestAddrs[1], nil, types.StatusNil, 1, 0)
-	require.Equal(t, proposal2.ProposalID, proposals[0].ProposalID)
-	require.Equal(t, proposal3.ProposalID, proposals[1].ProposalID)
+	require.Equal(t, proposal2.ProposalId, proposals[0].ProposalId)
+	require.Equal(t, proposal3.ProposalId, proposals[1].ProposalId)
 
 	// Test query voted AND deposited by addr1
 	proposals = getQueriedProposals(t, ctx, legacyQuerierCdc, querier, TestAddrs[0], TestAddrs[0], types.StatusNil, 1, 0)
-	require.Equal(t, proposal2.ProposalID, proposals[0].ProposalID)
-=======
-	proposals = getQueriedProposals(t, ctx, appCodec, querier, nil, TestAddrs[1], types.StatusNil, 1, 0)
-	require.Equal(t, proposal3.ProposalId, proposals[0].ProposalId)
-
-	// Test query deposited by TestAddrs[0]
-	proposals = getQueriedProposals(t, ctx, appCodec, querier, TestAddrs[0], nil, types.StatusNil, 1, 0)
-	require.Equal(t, proposal1.ProposalId, proposals[0].ProposalId)
-
-	// Test query deposited by addr2
-	proposals = getQueriedProposals(t, ctx, appCodec, querier, TestAddrs[1], nil, types.StatusNil, 1, 0)
 	require.Equal(t, proposal2.ProposalId, proposals[0].ProposalId)
-	require.Equal(t, proposal3.ProposalId, proposals[1].ProposalId)
-
-	// Test query voted AND deposited by addr1
-	proposals = getQueriedProposals(t, ctx, appCodec, querier, TestAddrs[0], TestAddrs[0], types.StatusNil, 1, 0)
-	require.Equal(t, proposal2.ProposalId, proposals[0].ProposalId)
->>>>>>> f87624e9
 }
 
 func TestPaginatedVotesQuery(t *testing.T) {
