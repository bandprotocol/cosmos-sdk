<!--
order: 8
-->

# Parameters

The staking module contains the following parameters:

| Key               | Type             | Example           |
|-------------------|------------------|-------------------|
| UnbondingTime     | string (time ns) | "259200000000000" |
| MaxValidators     | uint16           | 100               |
| KeyMaxEntries     | uint16           | 7                 |
| HistoricalEntries | uint16           | 3                 |
| BondDenom         | string           | "stake"           |
<<<<<<< HEAD
| EpochInterval     | int64            | 10                |

> Note: If the `EpochInterval` is set to 1, the messages will be executed at the end of each block.
=======
| PowerReduction    | string           | "1000000"         |
>>>>>>> 8ac983fb
<|MERGE_RESOLUTION|>--- conflicted
+++ resolved
@@ -13,10 +13,7 @@
 | KeyMaxEntries     | uint16           | 7                 |
 | HistoricalEntries | uint16           | 3                 |
 | BondDenom         | string           | "stake"           |
-<<<<<<< HEAD
+| PowerReduction    | string           | "1000000"         |
 | EpochInterval     | int64            | 10                |
 
-> Note: If the `EpochInterval` is set to 1, the messages will be executed at the end of each block.
-=======
-| PowerReduction    | string           | "1000000"         |
->>>>>>> 8ac983fb
+> Note: If the `EpochInterval` is set to 1, the messages will be executed at the end of each block.