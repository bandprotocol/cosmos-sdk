# ADR 040: Storage and SMT State Commitments

## Changelog

- 2020-01-15: Draft

## Status

DRAFT Not Implemented

## Abstract

Sparse Merkle Tree ([SMT](https://osf.io/8mcnh/)) is a version of a Merkle Tree with various storage and performance optimizations. This ADR defines a separation of state commitments from data storage and the Cosmos SDK transition from IAVL to SMT.

## Context

Currently, Cosmos SDK uses IAVL for both state [commitments](https://cryptography.fandom.com/wiki/Commitment_scheme) and data storage.

IAVL has effectively become an orphaned project within the Cosmos ecosystem and it's proven to be an inefficient state commitment data structure.
In the current design, IAVL is used for both data storage and as a Merkle Tree for state commitments. IAVL is meant to be a standalone Merkelized key/value database, however it's using a KV DB engine to store all tree nodes. So, each node is stored in a separate record in the KV DB. This causes many inefficiencies and problems:

+ Each object query requires a tree traversal from the root. Subsequent queries for the same object are cached on the Cosmos SDK level.
+ Each edge traversal requires a DB query.
+ Creating snapshots is [expensive](https://github.com/cosmos/cosmos-sdk/issues/7215#issuecomment-684804950). It takes about 30 seconds to export less than 100 MB of state (as of March 2020).
+ Updates in IAVL may trigger tree reorganization and possible O(log(n)) hashes re-computation, which can become a CPU bottleneck.
+ The node structure is pretty expensive - it contains a standard tree node elements (key, value, left and right element) and additional metadata such as height, version (which is not required by the Cosmos SDK). The entire node is hashed, and that hash is used as the key in the underlying database, [ref](https://github.com/cosmos/iavl/blob/master/docs/node/node.md
).

Moreover, the IAVL project lacks support and a maintainer and we already see better and well-established alternatives. Instead of optimizing the IAVL, we are looking into other solutions for both storage and state commitments.

## Decision

We propose to separate the concerns of state commitment (**SC**), needed for consensus, and state storage (**SS**), needed for state machine. Finally we replace IAVL with [Celestia's SMT](https://github.com/lazyledger/smt). Celestia SMT is based on Diem (called jellyfish) design [*] - it uses a compute-optimised SMT by replacing subtrees with only default values with a single node (same approach is used by Ethereum2) and implements compact proofs.

The storage model presented here doesn't deal with data structure nor serialization. It's a Key-Value database, where both key and value are binaries. The storage user is responsible for data serialization.

### Decouple state commitment from storage

Separation of storage and commitment (by the SMT) will allow the optimization of different components according to their usage and access patterns.

`SC` (SMT) is used to commit to a data and compute Merkle proofs. `SS` is used to directly access data. To avoid collisions, both `SS` and `SC` will use a separate storage namespace (they could use the same database underneath). `SS` will store each record directly (mapping `(key, value)` as `key → value`).

SMT is a merkle tree structure: we don't store keys directly. For every `(key, value)` pair, `hash(key)` is used as leaf path (we hash a key to uniformly distribute leaves in the tree) and `hash(value)` as the leaf contents. The tree structure is specified in more depth [below](#smt-for-state-commitment).

For data access we propose 2 additional KV buckets (implemented as namespaces for the key-value pairs, sometimes called [column family](https://github.com/facebook/rocksdb/wiki/Terminology)):

1. B1: `key → value`: the principal object storage, used by a state machine, behind the Cosmos SDK `KVStore` interface: provides direct access by key and allows prefix iteration (KV DB backend must support it).
2. B2: `hash(key) → key`: a reverse index to get a key from an SMT path. Internally the SMT will store `(key, value)` as `prefix || hash(key) || hash(value)`. So, we can get an object value by composing `hash(key) → B2 → B1`.
3. We could use more buckets to optimize the app usage if needed.

We propose to use a KV database for both `SS` and `SC`. The store interface will allow to use the same physical DB backend for both `SS` and `SC` as well two separate DBs. The latter option allows for the separation of `SS` and `SC` into different hardware units, providing support for more complex setup scenarios and improving overall performance: one can use different backends (eg RocksDB and Badger) as well as independently tuning the underlying DB configuration.

### Requirements

State Storage requirements:

+ range queries
+ quick (key, value) access
+ creating a snapshot
+ historical versioning
+ pruning (garbage collection)

State Commitment requirements:

+ fast updates
+ tree path should be short
+ query historical commitment proofs using ICS-23 standard
+ pruning (garbage collection)

### SMT for State Commitment

A Sparse Merkle tree is based on the idea of a complete Merkle tree of an intractable size. The assumption here is that as the size of the tree is intractable, there would only be a few leaf nodes with valid data blocks relative to the tree size, rendering a sparse tree.

The full specification can be found at [Celestia](https://github.com/celestiaorg/celestia-specs/blob/ec98170398dfc6394423ee79b00b71038879e211/src/specs/data_structures.md#sparse-merkle-tree). In summary:

* The SMT consists of a binary Merkle tree, constructed in the same fashion as described in [Certificate Transparency (RFC-6962)](https://tools.ietf.org/html/rfc6962), but using as the hashing function SHA-2-256 as defined in [FIPS 180-4](https://doi.org/10.6028/NIST.FIPS.180-4).
* Leaves and internal nodes are hashed differently: the one-byte `0x00` is prepended for leaf nodes while `0x01` is prepended for internal nodes.
* Default values are given to leaf nodes with empty leaves.
* While the above rule is sufficient to pre-compute the values of intermediate nodes that are roots of empty subtrees, a further simplification is to extend this default value to all nodes that are roots of empty subtrees. The 32-byte zero is used as the default value. This rule takes precedence over the above one.
* An internal node that is the root of a subtree that contains exactly one non-empty leaf is replaced by that leaf's leaf node.

### Snapshots for storage sync and state versioning

Below, with simple _snapshot_ we refer to a database snapshot mechanism, not to a _ABCI snapshot sync_. The latter will be referred as _snapshot sync_ (which will directly use DB snapshot as described below).

Database snapshot is a view of DB state at a certain time or transaction. It's not a full copy of a database (it would be too big). Usually a snapshot mechanism is based on a _copy on write_ and it allows DB state to be efficiently delivered at a certain stage.
Some DB engines support snapshotting. Hence, we propose to reuse that functionality for the state sync and versioning (described below). We limit the supported DB engines to ones which efficiently implement snapshots. In a final section we discuss the evaluated DBs.

One of the Stargate core features is a _snapshot sync_ delivered in the `/snapshot` package. It provides a way to trustlessly sync a blockchain without repeating all transactions from the genesis. This feature is implemented in Cosmos SDK and requires storage support. Currently IAVL is the only supported backend. It works by streaming to a client a snapshot of a `SS` at a certain version together with a header chain.

A new database snapshot will be created in every `EndBlocker` and identified by a block height. The `root` store keeps track of the available snapshots to offer `SS` at a certain version. The `root` store implements the `RootStore` interface described below. In essence, `RootStore` encapsulates a `Committer` interface. `Committer` has a `Commit`, `SetPruning`, `GetPruning` functions which will be used for creating and removing snapshots. The `rootStore.Commit` function creates a new snapshot and increments the version on each call, and checks if it needs to remove old versions. We will need to update the SMT interface to implement the `Committer` interface.
NOTE: `Commit` must be called exactly once per block. Otherwise we risk going out of sync for the version number and block height.
NOTE: For the Cosmos SDK storage, we may consider splitting that interface into `Committer` and `PruningCommitter` - only the multiroot should implement `PruningCommitter` (cache and prefix store don't need pruning).

Number of historical versions for `abci.RequestQuery` and state sync snapshots is part of a node configuration, not a chain configuration (configuration implied by the blockchain consensus). A configuration should allow to specify number of past blocks and number of past blocks modulo some number (eg: 100 past blocks and one snapshot every 100 blocks for past 2000 blocks). Archival nodes can keep all past versions.

Pruning old snapshots is effectively done by a database. Whenever we update a record in `SC`, SMT won't update nodes - instead it creates new nodes on the update path, without removing the old one. Since we are snapshotting each block, we need to change that mechanism to immediately remove orphaned nodes from the database. This is a safe operation - snapshots will keep track of the records and make it available when accessing past versions.

To manage the active snapshots we will either use a DB _max number of snapshots_ option (if available), or we will remove DB snapshots in the `EndBlocker`. The latter option can be done efficiently by identifying snapshots with block height and calling a store function to remove past versions.

#### Accessing old state versions

One of the functional requirements is to access old state. This is done through `abci.RequestQuery` structure.  The version is specified by a block height (so we query for an object by a key `K` at block height `H`). The number of old versions supported for `abci.RequestQuery` is configurable. Accessing an old state is done by using available snapshots.
`abci.RequestQuery` doesn't need old state of `SC` unless the `prove=true` parameter is set. The SMT merkle proof must be included in the `abci.ResponseQuery` only if both `SC` and `SS` have a snapshot for requested version.

<<<<<<< HEAD
Moreover, the SDK could provide a way to directly access a historical state. However, a state machine shouldn't do that - since the number of snapshots is configurable, it would lead to nondeterministic execution.
=======
Moreover, Cosmos SDK could provide a way to directly access the state. However, a state machine shouldn't do that - since the number of snapshots is configurable, it would lead to nondeterministic execution.
>>>>>>> 90181d7c

We positively [validated](https://github.com/cosmos/cosmos-sdk/discussions/8297) a versioning and snapshot mechanism for querying old state with regards to the database we evaluated.

### State Proofs

For any object stored in State Store (SS), we have corresponding object in `SC`. A proof for object `V` identified by a key `K` is a branch of `SC`, where the path corresponds to the key `hash(K)`, and the leaf is `hash(K, V)`.

### Rollbacks

We need to be able to process transactions and roll-back state updates if a transaction fails. This can be done in the following way: during transaction processing, we keep all state change requests (writes) in a `CacheWrapper` abstraction (as it's done today). Once we finish the block processing, in the `Endblocker`,  we commit a root store - at that time, all changes are written to the SMT and to the `SS` and a snapshot is created.

### Committing to an object without saving it

We identified use-cases, where modules will need to save an object commitment without storing an object itself. Sometimes clients are receiving complex objects, and they have no way to prove a correctness of that object without knowing the storage layout. For those use cases it would be easier to commit to the object without storing it directly.


### Refactor MultiStore

The Stargate `/store` implementation (StoreV1) adds an additional layer in the SDK store construction - the `MultiStore` structure. The multistore exists to support the modularity of the Cosmos SDK - each module is using its own instance of IAVL, but in the current implementation, all instances share the same database.

The latter indicates, however, that the implementation doesn't provide true modularity. Instead it causes problems related to race condition and sync (see: [\#6370](https://github.com/cosmos/cosmos-sdk/issues/6370)).

We propose to reduce the multistore concept from the SDK, and to use a single instance of `SC` and `SS` in a `RootStore` object. To avoid confusion, we should rename the `MultiStore` interface to `RootStore`.

The `RootStore` will have the following interface; the methods for configuring tracing and listeners are omitted for brevity.

```go
// Used where read-only access to versions is needed.
type BasicRootStore interface {
    Store
    GetKVStore(StoreKey) KVStore
    CacheRootStore() CacheRootStore
}

// Used as the main app state, replacing CommitMultiStore.
type CommitRootStore interface {
    BasicRootStore
    Committer
    Snapshotter

    GetVersion(uint64) (BasicRootStore, error)
    SetInitialVersion(uint64) error

    ... // Trace and Listen methods
}

// Replaces CacheMultiStore for branched state.
type CacheRootStore interface {
    BasicRootStore
    Write()

    ... // Trace and Listen methods
}

// Example of constructor parameters for the concrete type.
type RootStoreConfig struct {
    Upgrades        *StoreUpgrades
    InitialVersion  uint64

    ReservePrefix(StoreKey, StoreType)
}
```
<!-- TODO: Review whether these types can be further reduced or simplified -->
<!-- TODO: RootStorePersistentCache type -->

In contrast to `MultiStore`, `RootStore` doesn't allow to dynamically mount sub-stores or provide an arbitrary backing DB.

NOTE: modules will be still use a special commitments and their own DBs. For example: a module which will use ZK proofs for state, can store and commit this proofs in the `RootStore` (usually as a single record) and manage the specialized store privately or using the `SS` low level interface.

#### Compatibility support

To ease the transition to this new interface for users, we can create a shim which wraps a `CommitMultiStore` but provides a `CommitRootStore` interface, and expose functions to safely create and access the underlying `CommitMultiStore`.

The new `RootStore` and supporting types can be implemented in a `store/v2` package to avoid breaking existing code.

#### Merkle Proofs and IBC

Currently, an IBC (v1.0) Merkle proof path consists of two elements (`["<store-key>", "<record-key>"]`), with each key corresponding to a separate proof. These are each verified according to individual [ICS-23 specs](https://github.com/cosmos/ibc-go/blob/f7051429e1cf833a6f65d51e6c3df1609290a549/modules/core/23-commitment/types/merkle.go#L17), and the result hash of each step is used as the committed value of the next step, until a root commitment hash is obtained.
The root hash of the proof for `"<record-key>"` is hashed with the `"<store-key>"` to validate against the App Hash.

This is not compatible with the `RootStore`, which stores all records in a single Merkle tree structure, and won't produce separate proofs for the store- and record-key. Ideally, the store-key component of the proof could just be omitted, and updated to use a "no-op" spec, so only the record-key is used. However, because the IBC verification code hardcodes the `"ibc"` prefix and applies it to the SDK proof as a separate element of the proof path, this isn't possible without a breaking change. Breaking this behavior would severely impact the Cosmos ecosystem which already widely adopts the IBC module. Requesting an update of the IBC module across the chains is a time consuming effort and not easily feasible.

As a workaround, the `RootStore` will have to use two separate SMTs (they could use the same underlying DB): one for IBC state and one for everything else. A simple Merkle map that reference these SMTs will act as a Merkle Tree to create a final App hash. The Merkle map is not stored in a DBs - it's constructed in the runtime.

The solution presented here can be used until the IBC module is fully upgraded to supports single-element commitment proofs.

### Optimization: compress module keys

We consider a compression of prefix keys using [Huffman Coding](https://en.wikipedia.org/wiki/Huffman_coding). It will require knowledge of used prefixes (module store keys) a priori. And for the best results, it will need frequency information for each prefix (how often objects are stored in the store under the same prefix key). For Merkle Proofs we can't use prefix compression - so it should only apply for the `SS`. Moreover, the prefix compression should be only applied for the module namespace (the first prefix level). More precisely:
+ each module has it's own namespace;
+ when accessing a module namespace we create a KVStore with embedded prefix;
+ that prefix will be compressed only for accessing and managing `SS`.

Huffman coding assures that in the set of prefix codes there are no two elements where one is a prefix of another:

```
for each k1, k2 \in {store.HuffmanCode(p): p \in StoreModuleKeys}
    assert( !k1.hasPrefix(k2) )
```

NOTE: We need to assure that the codes won't change. Huffman Coding depends on the keys and its frequency - so we would need to generate the codes and then fix the mapping in a static variable.

#### Alternatives

+ Single byte prefix
+ Double byte prefix
+ Varint prefix (varint is a simplified version of Huffman Coding without taking the frequency information into account).

TODO: need to make decision about the key compression.

## Consequences

### Backwards Compatibility

This ADR doesn't introduce any Cosmos SDK level API changes.

We change the storage layout of the state machine, a storage hard fork and network upgrade is required to incorporate these changes. SMT provides a merkle proof functionality, however it is not compatible with ICS23. Updating the proofs for ICS23 compatibility is required.

### Positive

+ Decoupling state from state commitment introduce better engineering opportunities for further optimizations and better storage patterns.
+ Performance improvements.
<<<<<<< HEAD
+ Joining SMT based camp which has wider and proven adoption than IAVL. Example projects which decided on SMT: Ethereum2, Diem (Libra), Trillan, Tezos, LazyLedger.
+ Multistore removal fixes a longstanding issue with the current MultiStore design.
+ Simplifies merkle proofs - all modules, except IBC, have only one pass for merkle proof.
=======
+ Joining SMT based camp which has wider and proven adoption than IAVL. Example projects which decided on SMT: Ethereum2, Diem (Libra), Trillan, Tezos, Celestia.
>>>>>>> 90181d7c

### Negative

+ Storage migration
+ LL SMT doesn't support pruning - we will need to add and test that functionality.
+ `SS` keys will have an overhead of a key prefix. This doesn't impact `SC` because all keys in `SC` have same size (they are hashed).

### Neutral

+ Deprecating IAVL, which is one of the core proposals of Cosmos Whitepaper.

## Alternative designs

Most of the alternative designs were evaluated in [state commitments and storage report](https://paper.dropbox.com/published/State-commitments-and-storage-review--BDvA1MLwRtOx55KRihJ5xxLbBw-KeEB7eOd11pNrZvVtqUgL3h).

Ethereum research published [Verkle Tire](https://notes.ethereum.org/_N1mutVERDKtqGIEYc-Flw#fnref1) - an idea of combining polynomial commitments with merkle tree in order to reduce the tree height. This concept has a very good potential, but we think it's too early to implement it. The current, SMT based design could be easily updated to the Verkle Tire once other research implement all necessary libraries. The main advantage of the design described in this ADR is the separation of state commitments from the data storage and designing a more powerful interface.

## Further Discussions

### Evaluated KV Databases

We verified existing databases KV databases for evaluating snapshot support. The following databases provide efficient snapshot mechanism: Badger, RocksDB, [Pebble](https://github.com/cockroachdb/pebble). Databases which don't provide such support or are not production ready: boltdb, leveldb, goleveldb, membdb, lmdb.

### RDBMS

Use of RDBMS instead of simple KV store for state. Use of RDBMS will require a Cosmos SDK API breaking change (`KVStore` interface) and will allow better data extraction and indexing solutions. Instead of saving an object as a single blob of bytes, we could save it as record in a table in the state storage layer, and as a `hash(key, protobuf(object))` in the SMT as outlined above. To verify that an object registered in RDBMS is same as the one committed to SMT, one will need to load it from RDBMS, marshal using protobuf, hash and do SMT search.

### Off Chain Store

We were discussing use case where modules can use a support database, which is not automatically committed. Module will responsible for having a sound storage model and can optionally use the feature discussed in __Committing to an object without saving it_ section.

## References

+ [IAVL What's Next?](https://github.com/cosmos/cosmos-sdk/issues/7100)
+ [IAVL overview](https://docs.google.com/document/d/16Z_hW2rSAmoyMENO-RlAhQjAG3mSNKsQueMnKpmcBv0/edit#heading=h.yd2th7x3o1iv) of it's state v0.15
+ [State commitments and storage report](https://paper.dropbox.com/published/State-commitments-and-storage-review--BDvA1MLwRtOx55KRihJ5xxLbBw-KeEB7eOd11pNrZvVtqUgL3h)
+ [Celestia (LazyLedger) SMT](https://github.com/lazyledger/smt)
+ Facebook Diem (Libra) SMT [design](https://developers.diem.com/papers/jellyfish-merkle-tree/2021-01-14.pdf)
+ [Trillian Revocation Transparency](https://github.com/google/trillian/blob/master/docs/papers/RevocationTransparency.pdf), [Trillian Verifiable Data Structures](https://github.com/google/trillian/blob/master/docs/papers/VerifiableDataStructures.pdf).
+ Design and implementation [discussion](https://github.com/cosmos/cosmos-sdk/discussions/8297).<|MERGE_RESOLUTION|>--- conflicted
+++ resolved
@@ -103,11 +103,7 @@
 One of the functional requirements is to access old state. This is done through `abci.RequestQuery` structure.  The version is specified by a block height (so we query for an object by a key `K` at block height `H`). The number of old versions supported for `abci.RequestQuery` is configurable. Accessing an old state is done by using available snapshots.
 `abci.RequestQuery` doesn't need old state of `SC` unless the `prove=true` parameter is set. The SMT merkle proof must be included in the `abci.ResponseQuery` only if both `SC` and `SS` have a snapshot for requested version.
 
-<<<<<<< HEAD
-Moreover, the SDK could provide a way to directly access a historical state. However, a state machine shouldn't do that - since the number of snapshots is configurable, it would lead to nondeterministic execution.
-=======
-Moreover, Cosmos SDK could provide a way to directly access the state. However, a state machine shouldn't do that - since the number of snapshots is configurable, it would lead to nondeterministic execution.
->>>>>>> 90181d7c
+Moreover, Cosmos SDK could provide a way to directly access a historical state. However, a state machine shouldn't do that - since the number of snapshots is configurable, it would lead to nondeterministic execution.
 
 We positively [validated](https://github.com/cosmos/cosmos-sdk/discussions/8297) a versioning and snapshot mechanism for querying old state with regards to the database we evaluated.
 
@@ -230,13 +226,9 @@
 
 + Decoupling state from state commitment introduce better engineering opportunities for further optimizations and better storage patterns.
 + Performance improvements.
-<<<<<<< HEAD
-+ Joining SMT based camp which has wider and proven adoption than IAVL. Example projects which decided on SMT: Ethereum2, Diem (Libra), Trillan, Tezos, LazyLedger.
++ Joining SMT based camp which has wider and proven adoption than IAVL. Example projects which decided on SMT: Ethereum2, Diem (Libra), Trillan, Tezos, Celestia.
 + Multistore removal fixes a longstanding issue with the current MultiStore design.
 + Simplifies merkle proofs - all modules, except IBC, have only one pass for merkle proof.
-=======
-+ Joining SMT based camp which has wider and proven adoption than IAVL. Example projects which decided on SMT: Ethereum2, Diem (Libra), Trillan, Tezos, Celestia.
->>>>>>> 90181d7c
 
 ### Negative
 
