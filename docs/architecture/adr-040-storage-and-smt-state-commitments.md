--- conflicted
+++ resolved
@@ -83,7 +83,7 @@
 NOTE: `Commit` must be called exactly once per block. Otherwise we risk going out of sync for the version number and block height.
 NOTE: For the SDK storage, we may consider splitting that interface into `Committer` and `PruningCommitter` - only the multiroot should implement `PruningCommitter` (cache and prefix store don't need pruning).
 
-Number of historical versions for `abci.Query` and state sync snapshots is part of a node configuration, not a chain configuration (configuration implied by the blockchain consensus). A configuration should allow to specify number of past blocks and number of past blocks modulo some number (eg: 100 past blocks and one snapshot every 100 blocks for past 2000 blocks). Archival nodes can keep all past versions.
+Number of historical versions for `abci.RequestQuery` and state sync snapshots is part of a node configuration, not a chain configuration (configuration implied by the blockchain consensus). A configuration should allow to specify number of past blocks and number of past blocks modulo some number (eg: 100 past blocks and one snapshot every 100 blocks for past 2000 blocks). Archival nodes can keep all past versions.
 
 Pruning old snapshots is effectively done by a database. Whenever we update a record in `SC`, SMT won't update nodes - instead it creates new nodes on the update path, without removing the old one. Since we are snapshoting each block, we need to update that mechanism to immediately remove orphaned nodes from the storage. This is a safe operation - snapshots will keep track of the records which should be available for past versions.
 
@@ -91,8 +91,8 @@
 
 #### Accessing old state versions
 
-One of the functional requirements is to access old state. This is done through `abci.Query` structure.  The version is specified by a block height (so we query for an object by a key `K` at block height `H`). The number of old versions supported for `abci.Query` is configurable. Accessing an old state is done by using available snapshots.
-`abci.Query` doesn't need old state of `SC`. So, for efficiency, we should keep `SC` and `SS` in different databases (however using the same DB engine).
+One of the functional requirements is to access old state. This is done through `abci.RequestQuery` structure.  The version is specified by a block height (so we query for an object by a key `K` at block height `H`). The number of old versions supported for `abci.RequestQuery` is configurable. Accessing an old state is done by using available snapshots.
+`abci.RequestQuery` doesn't need old state of `SC`. So, for efficiency, we should keep `SC` and `SS` in different databases (however using the same DB engine).
 
 Moreover, SDK could provide a way to directly access the state. However, a state machine shouldn't do that - since the number of snapshots is configurable, it would lead to nondeterministic execution.
 
@@ -110,7 +110,6 @@
 
 We identified use-cases, where modules will need to save an object commitment without storing an object itself. Sometimes clients are receiving complex objects, and they have no way to prove a correctness of that object without knowing the storage layout. For those use cases it would be easier to commit to the object without storing it directly.
 
-<<<<<<< HEAD
 
 ### Remove MultiStore
 
@@ -147,8 +146,6 @@
 Where `store.Code(prefix)` is a Huffman Code of `prefix` in the given `store`.
 
 
-=======
->>>>>>> f535f866
 ## Consequences
 
 ### Backwards Compatibility
